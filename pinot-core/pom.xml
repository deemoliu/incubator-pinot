<?xml version="1.0"?>
<!--

    Licensed to the Apache Software Foundation (ASF) under one
    or more contributor license agreements.  See the NOTICE file
    distributed with this work for additional information
    regarding copyright ownership.  The ASF licenses this file
    to you under the Apache License, Version 2.0 (the
    "License"); you may not use this file except in compliance
    with the License.  You may obtain a copy of the License at

      http://www.apache.org/licenses/LICENSE-2.0

    Unless required by applicable law or agreed to in writing,
    software distributed under the License is distributed on an
    "AS IS" BASIS, WITHOUT WARRANTIES OR CONDITIONS OF ANY
    KIND, either express or implied.  See the License for the
    specific language governing permissions and limitations
    under the License.

-->
<<<<<<< HEAD
<project xmlns="http://maven.apache.org/POM/4.0.0" xmlns:xsi="http://www.w3.org/2001/XMLSchema-instance" xsi:schemaLocation="http://maven.apache.org/POM/4.0.0 http://maven.apache.org/xsd/maven-4.0.0.xsd">
  <modelVersion>4.0.0</modelVersion>
  <parent>
    <artifactId>pinot</artifactId>
    <groupId>com.linkedin.pinot</groupId>
    <version>0.1.097-SNAPSHOT</version>
=======
<project xmlns="http://maven.apache.org/POM/4.0.0" xmlns:xsi="http://www.w3.org/2001/XMLSchema-instance"
         xsi:schemaLocation="http://maven.apache.org/POM/4.0.0 http://maven.apache.org/xsd/maven-4.0.0.xsd">
  <modelVersion>4.0.0</modelVersion>
  <parent>
    <artifactId>pinot</artifactId>
    <groupId>org.apache.pinot</groupId>
    <version>0.1.0-SNAPSHOT</version>
>>>>>>> 0675aee3
  </parent>
  <artifactId>pinot-core</artifactId>
  <name>Pinot Core</name>
  <url>https://pinot.apache.org/</url>
  <properties>
    <pinot.root>${basedir}/..</pinot.root>
  </properties>
  <build>
    <plugins>
      <plugin>
        <artifactId>maven-jar-plugin</artifactId>
        <executions>
          <execution>
            <goals>
              <goal>test-jar</goal>
            </goals>
          </execution>
        </executions>
      </plugin>
      <plugin>
        <groupId>org.apache.maven.plugins</groupId>
        <artifactId>maven-enforcer-plugin</artifactId>
      </plugin>
    </plugins>
  </build>
<<<<<<< HEAD
  <artifactId>pinot-core</artifactId>
  <version>0.1.097-SNAPSHOT</version>
  <name>pinot-core</name>
  <url>http://maven.apache.org</url>

  <properties>
    <project.build.sourceEncoding>UTF-8</project.build.sourceEncoding>
  </properties>
=======
>>>>>>> 0675aee3
  <dependencies>
    <dependency>
      <groupId>me.lemire.integercompression</groupId>
      <artifactId>JavaFastPFOR</artifactId>
    </dependency>
    <dependency>
      <groupId>org.roaringbitmap</groupId>
      <artifactId>RoaringBitmap</artifactId>
    </dependency>
    <dependency>
      <groupId>org.apache.pinot</groupId>
      <artifactId>pinot-common</artifactId>
      <version>${project.version}</version>
      <type>test-jar</type>
      <scope>test</scope>
    </dependency>
    <dependency>
      <groupId>org.apache.pinot</groupId>
      <artifactId>pinot-common</artifactId>
    </dependency>
    <dependency>
      <groupId>org.testng</groupId>
      <artifactId>testng</artifactId>
      <scope>test</scope>
    </dependency>
    <dependency>
      <groupId>joda-time</groupId>
      <artifactId>joda-time</artifactId>
    </dependency>
    <dependency>
      <groupId>commons-configuration</groupId>
      <artifactId>commons-configuration</artifactId>
      <exclusions>
        <exclusion>
          <groupId>commons-logging</groupId>
          <artifactId>commons-logging</artifactId>
        </exclusion>
        <exclusion>
          <groupId>commons-lang</groupId>
          <artifactId>commons-lang</artifactId>
        </exclusion>
      </exclusions>
    </dependency>
    <dependency>
      <groupId>org.apache.avro</groupId>
      <artifactId>avro</artifactId>
      <exclusions>
        <exclusion>
          <groupId>org.slf4j</groupId>
          <artifactId>slf4j-api</artifactId>
        </exclusion>
        <exclusion>
          <groupId>org.mortbay.jetty</groupId>
          <artifactId>jetty</artifactId>
        </exclusion>
      </exclusions>
    </dependency>
    <dependency>
      <groupId>commons-logging</groupId>
      <artifactId>commons-logging</artifactId>
    </dependency>
    <dependency>
      <groupId>commons-lang</groupId>
      <artifactId>commons-lang</artifactId>
    </dependency>
    <dependency>
      <groupId>commons-io</groupId>
      <artifactId>commons-io</artifactId>
    </dependency>
    <dependency>
      <groupId>org.apache.helix</groupId>
      <artifactId>helix-core</artifactId>
      <exclusions>
        <exclusion>
          <groupId>io.netty</groupId>
          <artifactId>netty</artifactId>
        </exclusion>
      </exclusions>
    </dependency>
    <dependency>
      <groupId>io.netty</groupId>
      <artifactId>netty</artifactId>
    </dependency>
    <dependency>
      <groupId>io.netty</groupId>
      <artifactId>netty-all</artifactId>
    </dependency>
    <dependency>
      <groupId>it.unimi.dsi</groupId>
      <artifactId>fastutil</artifactId>
    </dependency>
    <dependency>
      <groupId>org.slf4j</groupId>
      <artifactId>slf4j-api</artifactId>
    </dependency>
    <dependency>
      <groupId>org.slf4j</groupId>
      <artifactId>slf4j-log4j12</artifactId>
    </dependency>
    <dependency>
      <groupId>org.apache.commons</groupId>
      <artifactId>commons-csv</artifactId>
    </dependency>
    <dependency>
      <groupId>com.clearspring.analytics</groupId>
      <artifactId>stream</artifactId>
    </dependency>
    <dependency>
      <groupId>com.tdunning</groupId>
      <artifactId>t-digest</artifactId>
    </dependency>
    <dependency>
      <groupId>org.xerial.larray</groupId>
      <artifactId>larray</artifactId>
      <exclusions>
        <exclusion>
          <groupId>org.scala-lang</groupId>
          <artifactId>scala-library</artifactId>
        </exclusion>
      </exclusions>
    </dependency>
    <dependency>
      <groupId>org.scala-lang</groupId>
      <artifactId>scala-library</artifactId>
    </dependency>
    <dependency>
      <groupId>net.sf.jopt-simple</groupId>
      <artifactId>jopt-simple</artifactId>
    </dependency>

    <!-- Kafka -->
    <dependency>
      <groupId>org.apache.kafka</groupId>
      <artifactId>kafka_2.10</artifactId>
      <exclusions>
        <exclusion>
          <groupId>net.sf.jopt-simple</groupId>
          <artifactId>jopt-simple</artifactId>
        </exclusion>
        <exclusion>
          <groupId>org.scala-lang</groupId>
          <artifactId>scala-library</artifactId>
        </exclusion>
      </exclusions>
    </dependency>

    <!-- test -->
    <dependency>
      <groupId>org.mockito</groupId>
      <artifactId>mockito-core</artifactId>
      <scope>test</scope>
    </dependency>
    <dependency>
      <groupId>nl.jqno.equalsverifier</groupId>
      <artifactId>equalsverifier</artifactId>
      <scope>test</scope>
    </dependency>

    <dependency>
      <groupId>org.apache.commons</groupId>
      <artifactId>commons-math</artifactId>
    </dependency>
  </dependencies>
</project><|MERGE_RESOLUTION|>--- conflicted
+++ resolved
@@ -19,14 +19,6 @@
     under the License.
 
 -->
-<<<<<<< HEAD
-<project xmlns="http://maven.apache.org/POM/4.0.0" xmlns:xsi="http://www.w3.org/2001/XMLSchema-instance" xsi:schemaLocation="http://maven.apache.org/POM/4.0.0 http://maven.apache.org/xsd/maven-4.0.0.xsd">
-  <modelVersion>4.0.0</modelVersion>
-  <parent>
-    <artifactId>pinot</artifactId>
-    <groupId>com.linkedin.pinot</groupId>
-    <version>0.1.097-SNAPSHOT</version>
-=======
 <project xmlns="http://maven.apache.org/POM/4.0.0" xmlns:xsi="http://www.w3.org/2001/XMLSchema-instance"
          xsi:schemaLocation="http://maven.apache.org/POM/4.0.0 http://maven.apache.org/xsd/maven-4.0.0.xsd">
   <modelVersion>4.0.0</modelVersion>
@@ -34,7 +26,6 @@
     <artifactId>pinot</artifactId>
     <groupId>org.apache.pinot</groupId>
     <version>0.1.0-SNAPSHOT</version>
->>>>>>> 0675aee3
   </parent>
   <artifactId>pinot-core</artifactId>
   <name>Pinot Core</name>
@@ -60,17 +51,6 @@
       </plugin>
     </plugins>
   </build>
-<<<<<<< HEAD
-  <artifactId>pinot-core</artifactId>
-  <version>0.1.097-SNAPSHOT</version>
-  <name>pinot-core</name>
-  <url>http://maven.apache.org</url>
-
-  <properties>
-    <project.build.sourceEncoding>UTF-8</project.build.sourceEncoding>
-  </properties>
-=======
->>>>>>> 0675aee3
   <dependencies>
     <dependency>
       <groupId>me.lemire.integercompression</groupId>
